--- conflicted
+++ resolved
@@ -9,11 +9,7 @@
 
 . ~/miniconda/bin/activate
 
-<<<<<<< HEAD
 export CONDA_PATH="$(dirname $(which conda))/../" # [anaconda root directory]
-=======
-export CMAKE_PREFIX_PATH="$(dirname $(which conda))/../" # [anaconda root directory]
->>>>>>> 83189a5d
 
 # Install basic PyTorch dependencies
 conda install numpy pyyaml mkl mkl-include setuptools cmake cffi typing
@@ -21,31 +17,6 @@
 # Add LAPACK support for the GPU
 conda install -c pytorch magma-cuda80 # or magma-cuda90 if CUDA 9
 
-<<<<<<< HEAD
-pushd ~
-git clone --recursive https://github.com/pytorch/pytorch
-cd pytorch
-
-# PyTorch build from source
-python setup.py install
-
-# Caffe2 build from source (with ATen)
-#CMAKE_ARGS=-DUSE_ATEN=ON python setup_caffe2.py install
-mkdir build_caffe2 && pushd build_caffe2
-cmake -DUSE_ATEN=ON -DCMAKE_PREFIX_PATH=$CONDA_PATH -DCMAKE_INSTALL_PATH=$CONDA_PATH
-make DESTDIR=$CONDA_PATH install -j8 2>&1 | tee MAKE_OUT
-popd
-popd
-
-export LD_LIBRARY_PATH=$CONDA_PATH/lib:$LD_LIBRARY_PATH
-
-# Install ONNX
-pushd ~
-git clone --recursive https://github.com/onnx/onnx.git
-pip install ./onnx
-popd
-=======
-# twice intended
 yes | pip uninstall torch
 yes | pip uninstall torch
 
@@ -60,14 +31,20 @@
 pushd pytorch
 # PyTorch build from source
 NCCL_ROOT_DIR="${NCCL_ROOT_DIR}" python3 setup.py install
+
 # Caffe2 build from source (with ATen)
-CMAKE_ARGS=-DUSE_ATEN=ON python3 setup_caffe2.py install
+#CMAKE_ARGS=-DUSE_ATEN=ON python setup_caffe2.py install
+mkdir -p build_caffe2 && pushd build_caffe2
+cmake -DUSE_ATEN=ON -DCMAKE_PREFIX_PATH=$CONDA_PATH -DCMAKE_INSTALL_PATH=$CONDA_PATH
+make DESTDIR=$CONDA_PATH install -j8 2>&1 | tee MAKE_OUT
 popd
+popd
+
+export LD_LIBRARY_PATH=$CONDA_PATH/lib:$LD_LIBRARY_PATH
 
 # Install ONNX
 git clone https://github.com/onnx/onnx.git
 pip install onnx
->>>>>>> 83189a5d
 
 yes | pip uninstall fbtranslate
 python3 setup.py build develop
